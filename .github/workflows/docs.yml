name: Build and Deploy
on: [push, pull_request]
jobs:
  build-and-deploy:
    runs-on: ubuntu-latest
    steps:
      - name: Checkout
        uses: actions/checkout@v2.3.1 # If you're using actions/checkout@v2 you must set persist-credentials to false in most cases for the deployment to work correctly.
        with:
          persist-credentials: false

      - name: Dependencies
        run: |
          .github/workflows/dependencies/documentation.sh
          echo "Installing python packages for docs..."
<<<<<<< HEAD
          pip install sphinx sphinx_rtd_theme breathe
          pip install -I docutils==0.16
          pip install sphinx-toolbox
=======
          pip3 install sphinx sphinx_rtd_theme breathe sphinxcontrib.bibtex
>>>>>>> 5d38b8b3

      - name: Build Doxygen Docs
        run: |
          ./build_doxygen_docs.sh

      - name: Install and Build
        run: |
          cd Docs
          echo "Build the Sphinx documentation for AMReX-Hydro."
          ## build latex pdf -- disabled due to conflict with predefined math expressions in rst files
          #make latexpdf
          #mv build/latex/amrex-hydro.pdf source/
          make html

      - name: Deploy
        if: github.event_name == 'push' && github.repository == 'AMReX-Codes/AMReX-Hydro' && github.ref == 'refs/heads/main'
        uses: JamesIves/github-pages-deploy-action@3.7.1
        with:
          GITHUB_TOKEN: ${{ secrets.GITHUB_TOKEN }}
          ACCESS_TOKEN: ${{ secrets.DEPLOY_DOCS_HYDRO }}
          REPOSITORY_NAME: AMReX-Codes/AMReX-Codes.github.io
          BRANCH: main # The branch the action should deploy to.
          FOLDER: Docs/build/html # The folder the action should deploy.
          TARGET_FOLDER: amrex/hydro_html # The folder the action should deploy to.
          CLEAN: false # Do not remove existing files from the deploy target.

      - name: Deploy Doxygen
        if: github.event_name == 'push' && github.repository == 'AMReX-Codes/AMReX-Hydro' && github.ref == 'refs/heads/main'
        uses: JamesIves/github-pages-deploy-action@3.7.1
        with:
          GITHUB_TOKEN: ${{ secrets.GITHUB_TOKEN }}
          ACCESS_TOKEN: ${{ secrets.DEPLOY_DOCS_HYDRO }}
          REPOSITORY_NAME: AMReX-Codes/AMReX-Codes.github.io
          BRANCH: main # The branch the action should deploy to.
          FOLDER: Docs/Doxygen/html # The folder the action should deploy.
          TARGET_FOLDER: amrex-hydro/Doxygen/html # The folder the action should deploy to.
          CLEAN: false # Do not remove existing files from the deploy target.
<|MERGE_RESOLUTION|>--- conflicted
+++ resolved
@@ -13,13 +13,10 @@
         run: |
           .github/workflows/dependencies/documentation.sh
           echo "Installing python packages for docs..."
-<<<<<<< HEAD
-          pip install sphinx sphinx_rtd_theme breathe
+
+          pip install sphinx sphinx_rtd_theme breathe sphinxcontrib.bibtex
           pip install -I docutils==0.16
           pip install sphinx-toolbox
-=======
-          pip3 install sphinx sphinx_rtd_theme breathe sphinxcontrib.bibtex
->>>>>>> 5d38b8b3
 
       - name: Build Doxygen Docs
         run: |
