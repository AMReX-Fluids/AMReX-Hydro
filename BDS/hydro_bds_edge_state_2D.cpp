--- conflicted
+++ resolved
@@ -116,15 +116,9 @@
     // Added k index -- placeholder for 2d
     ParallelFor(ngbx, [=] AMREX_GPU_DEVICE (int i, int j, int k){
 
-<<<<<<< HEAD
         // set node values equal to the average of the ghost cell values since they store the physical condition on the boundary            
         if ( i<=dlo.x && lo_x_physbc ) {
             sint(i,j,k) = 0.5*(s(dlo.x-1,j,k,icomp) + s(dlo.x-1,j-1,k,icomp));
-=======
-        // set node values equal to the average of the ghost cell values since they store the physical condition on the boundary
-        if ( i==dlo.x && lo_x_physbc ) {
-            sint(i,j,k) = 0.5*(s(i-1,j,k,icomp) + s(i-1,j-1,k,icomp));
->>>>>>> eb0477b2
             return;
         }
         if ( i>=dhi.x+1 && hi_x_physbc ) {
@@ -366,12 +360,7 @@
     Elixir vyeli = vy_fab.elixir();
     auto const& ux    = ux_fab.array();
     auto const& vy    = vy_fab.array();
-<<<<<<< HEAD
-    
-=======
-    auto const& divu  = du_fab.array();
-
->>>>>>> eb0477b2
+
     Real hx = dx[0];
     Real hy = dx[1];
 
