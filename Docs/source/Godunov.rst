--- conflicted
+++ resolved
@@ -1,13 +1,6 @@
 .. include:: CustomCommands.rst
 
-<<<<<<< HEAD
-.. _godunov_section:
-
-Godunov
-=======
-=======
 .. _godunov:
->>>>>>> 8f9d3bad
 
 Godunov Methods
 ---------------
