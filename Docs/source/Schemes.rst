--- conflicted
+++ resolved
@@ -20,24 +20,8 @@
 How domain boundary conditions affect the computation of these pre- and post-MAC states is
 the same for all advection methods, and is described in the :ref:`bcs` section.
 
-<<<<<<< HEAD
-First, we provide details that are common to all the advection schemes.
-Then we detail the available methods.
-
-Domain boundary conditions are described in the :ref:`bcs` section.
-Note that the boundary conditions are imposed before the upwinding descirbed below.
-
-
-Throughout all? advection schemes, we define :math:`\varepsilon = 1.e-8` in `hydro_constants.H`_
-
-.. _`hydro_constants.H`: https://amrex-codes.github.io/amrex-hydro/Doxygen/html/group__Utilities.html#ga57d5ce9bc3bca16e249c611342f3c550
-
-.. We define :math:`\varepsilon = 1.e-8` in **Utils / hydro_constants.H**
-
-=======
-Next, we provide some notation, and 
-then we detail the available methods in EB-regular, as well as EB-aware form when available. 
->>>>>>> c9ef5c68
+Next, we provide some notation, and
+then we detail the available methods in EB-regular, as well as EB-aware form when available.
 
 .. note::
 
@@ -51,12 +35,8 @@
 Notation
 ---------
 
-<<<<<<< HEAD
+We define :math:`\varepsilon = 1.e-8` in `Utils/hydro_constants.H <https://amrex-codes.github.io/amrex-hydro/Doxygen/html/group__Utilities.html#ga57d5ce9bc3bca16e249c611342f3c550>`_. This is a empirically determined constant that works well for flows where velocities are on the order of 1.
 
-=======
-We define :math:`\varepsilon = 1.e-8` in `Utils/hydro_constants.H <https://amrex-codes.github.io/amrex-hydro/Doxygen/html/group__Utilities.html#ga57d5ce9bc3bca16e249c611342f3c550>`_. This is a empirically determined constant that works well for flows where velocities are on the order of 1.
-     
->>>>>>> c9ef5c68
 .. include:: MOL.rst
 
 .. include:: Godunov.rst
