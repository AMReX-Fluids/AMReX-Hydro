--- conflicted
+++ resolved
@@ -27,14 +27,10 @@
     \newcommand{\DMAC}{E \rightarrow C}
     \newcommand{\U}{\boldsymbol{U}}
     \newcommand{\F}{\boldsymbol{F}}
-<<<<<<< HEAD
-
     \newcommand{\dt}{\Delta t}
     \newcommand{\shalf}{\sfrac{1}{2}}
-=======
     \newcommand\hathat[1]{\widehat{\widehat{#1}}}
     \newcommand\hairbow[1]{\overset{\bowtie}{#1}}
     \newcommand\widebreve[1]{\overset{\smile}{#1}}
     \newcommand{\vol}{\mathcal{V}}
-    \newcommand{\area}{\mathcal{A}}
->>>>>>> 8f9d3bad
+    \newcommand{\area}{\mathcal{A}}