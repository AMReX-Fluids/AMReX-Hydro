--- conflicted
+++ resolved
@@ -81,16 +81,6 @@
 
 
 
-<<<<<<< HEAD
-Fluxes and Convective Term
-~~~~~~~~~~~~~~~~~~~~~~~~~~
-
-The values on cell faces (or edge states) can be used to construct fluxes and then a convective term.
-Details on this are in the :ref:`fluxes` and :ref:`advective_term` sections.
-
-
-=======
->>>>>>> 907186b6
 .. _ebmol:
 
 EBMOL
@@ -180,13 +170,3 @@
    s_R, & \mathrm{if} \; u^{MAC}_{i-\frac{1}{2},j,k}\; \le  \; -\varepsilon  \; \mathrm{else} \\
    \frac{1}{2}(s_L + s_R),
    \end{cases}
-<<<<<<< HEAD
-
-
-Fluxes and Convective Term
-~~~~~~~~~~~~~~~~~~~~~~~~~~
-
-The values on cell faces (or edge states) can be used to construct fluxes and then a convective term.
-Details on this are in the :ref:`EBfluxes` and :ref:`EBadvective_term` sections.
-=======
->>>>>>> 907186b6
